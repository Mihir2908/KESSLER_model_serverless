# Kessler

<!-- PROJECT LOGO -->
<br />
<p align="center">
  <a href="https://github.com/kesslerlib/kessler">
    <img src="docs/_static/kessler_logo.png" alt="Logo" width="280">
  </a>
  <p align="center">
    Kessler
    <br />
    <a href="https://kesslerlib.github.io/kessler/"><strong>Explore the docs »</strong></a>
    <br />
    <br />
    <a href="https://github.com/kesslerlib/kessler/issues/new/choose">Report bug</a>
    ·
    <a href="https://github.com/kesslerlib/kessler/issues/new/choose">Request feature</a>
  </p>
</p>

-----------------------------------------
[![Build Status](https://github.com/kesslerlib/kessler/workflows/build/badge.svg)](https://github.com/kesslerlib/kessler/actions)
[![Documentation Status](https://readthedocs.org/projects/kessler/badge/?version=latest)](https://kessler.readthedocs.io/en/latest/?badge=latest)
[![codecov](https://codecov.io/gh/kesslerlib/kessler/branch/master/graph/badge.svg?token=EQ9CLXD909)](https://codecov.io/gh/kesslerlib/kessler)

Kessler is a Python package for simulation-based inference and machine learning for space collision avoidance and assessment. It is named in honor of NASA scientist [Donald J. Kessler](https://en.wikipedia.org/wiki/Donald_J._Kessler) known for his studies regarding [space debris](https://en.wikipedia.org/wiki/Space_debris) and proposing the [Kessler syndrome](https://en.wikipedia.org/wiki/Kessler_syndrome).

Developed by the [FDL Europe](https://fdleurope.org/) Constellations team in collaboration with [European Space Operations Centre (ESOC)](http://www.esa.int/esoc) of the [European Space Agency (ESA)](http://www.esa.int).

## Documentation and roadmap

To get started, follow the documentation examples.

## Authors

* Giacomo Acciarini, University of Surrey
* Francesco Pinto, University of Oxford
* Francesca Letizia, European Space Agency
* Chris Bridges, University of Surrey
* Atılım Güneş Baydin, University of Oxford

Kessler was initially developed by the Constellations team at the Frontier Development Lab (FDL) Europe 2020, a public–private partnership between the European Space Agency (ESA), Trillium Technologies, and University of Oxford.

Constellations team members: Giacomo Acciarini, Francesco Pinto, Sascha Metz, Sarah Boufelja, Sylvester Kaczmarek, Klaus Merz, José A. Martinez-Heras, Francesca Letizia, Christopher Bridges, Atılım Güneş Baydin

## License

Kessler is distributed under the GNU General Public License version 3. Get in touch with the authors for other licensing options.

## More info and how to cite

If you would like to learn more about or cite the techniques Kessler uses, please see the following papers:

* Giacomo Acciarini, Nicola Baresi, Christopher Bridges, Leonard Felicetti, Stephen Hobbs, Atılım Güneş Baydin. 2023. [“Observation Strategies and Megaconstellations Impact on Current LEO Population.”](https://conference.sdo.esoc.esa.int/proceedings/neosst2/paper/88) In 2nd NEO and Debris Detection Conference.
```
@inproceedings{acciarini-2023-observation,
  title = {Observation Strategies and Megaconstellations Impact on Current LEO Population},
  author = {Acciarini, Giacomo and Baresi, Nicola and Bridges, Christopher and Felicetti, Leonard and Hobbs, Stephen and Baydin, Atılım Güneş},
  booktitle = {2nd NEO and Debris Detection Conference},
  year = {2023}
}
```
* Giacomo Acciarini, Francesco Pinto, Francesca Letizia, José A. Martinez-Heras, Klaus Merz, Christopher Bridges, and Atılım Güneş Baydin. 2021. [“Kessler: a Machine Learning Library for Spacecraft Collision Avoidance.”](https://conference.sdo.esoc.esa.int/proceedings/sdc8/paper/226) In 8th European Conference on Space Debris.
```
@inproceedings{acciarini-2020-kessler,
  title = {Kessler: a Machine Learning Library for Spacecraft Collision Avoidance},
  author = {Acciarini, Giacomo and Pinto, Francesco and Letizia, Francesca and Martinez-Heras, José A. and Merz, Klaus and Bridges, Christopher and Baydin, Atılım Güneş},
  booktitle = {8th European Conference on Space Debris},
  year = {2021}
}
```
* Francesco Pinto, Giacomo Acciarini, Sascha Metz, Sarah Boufelja, Sylvester Kaczmarek, Klaus Merz, José A. Martinez-Heras, Francesca Letizia, Christopher Bridges, and Atılım Güneş Baydin. 2020. “Towards Automated Satellite Conjunction Management with Bayesian Deep Learning.” In AI for Earth Sciences Workshop at NeurIPS 2020, Vancouver, Canada. [arXiv:2012.12450](https://arxiv.org/abs/2012.12450)
```
@inproceedings{pinto-2020-automated,
  title = {Towards Automated Satellite Conjunction Management with Bayesian Deep Learning},
  author = {Pinto, Francesco and Acciarini, Giacomo and Metz, Sascha and Boufelja, Sarah and Kaczmarek, Sylvester and Merz, Klaus and Martinez-Heras, José A. and Letizia, Francesca and Bridges, Christopher and Baydin, Atılım Güneş},
  booktitle = {AI for Earth Sciences Workshop at NeurIPS 2020, Vancouver, Canada},
  year = {2020}
}
```
* Giacomo Acciarini, Francesco Pinto, Sascha Metz, Sarah Boufelja, Sylvester Kaczmarek, Klaus Merz, José A. Martinez-Heras, Francesca Letizia, Christopher Bridges, and Atılım Güneş Baydin. 2020. “Spacecraft Collision Risk Assessment with Probabilistic Programming.” In Third Workshop on Machine Learning and the Physical Sciences (NeurIPS 2020), Vancouver, Canada. [arXiv:2012.10260](https://arxiv.org/abs/2012.10260)
```
@inproceedings{acciarini-2020-spacecraft,
  title = {Spacecraft Collision Risk Assessment with Probabilistic Programming},
  author = {Acciarini, Giacomo and Pinto, Francesco and Metz, Sascha and Boufelja, Sarah and Kaczmarek, Sylvester and Merz, Klaus and Martinez-Heras, José A. and Letizia, Francesca and Bridges, Christopher and Baydin, Atılım Güneş},
  booktitle = {Third Workshop on Machine Learning and the Physical Sciences (NeurIPS 2020), Vancouver, Canada},
  year = {2020}
}
```

## Installation

<<<<<<< HEAD
=======
### How to install

>>>>>>> 07e299f1
To install kessler, do the following:

```
git clone https://github.com/kesslerlib/kessler.git
cd kessler
pip install -e .
```<|MERGE_RESOLUTION|>--- conflicted
+++ resolved
@@ -90,11 +90,6 @@
 
 ## Installation
 
-<<<<<<< HEAD
-=======
-### How to install
-
->>>>>>> 07e299f1
 To install kessler, do the following:
 
 ```
